--- conflicted
+++ resolved
@@ -72,17 +72,6 @@
 const showWarning = (censoredMessageElement) => {
     const warning = document.createElement("div");
     warning.style = {
-<<<<<<< HEAD
-        fontSize: '12px',
-        color: '#ff9800',
-        fontWeight: 'bold',
-        marginBottom: '5px',
-        display: 'block',
-    };
-    warning.classList.add(CSS_CENSORED_WARNING_CLASS);
-    warning.textContent = "⚠️ Original response was restricted. This version is AI-enhanced.";
-    censoredMessageElement.parentNode.insertBefore(warning, censoredMessageElement);
-=======
         fontSize: '12px', color: '#ff9800', fontWeight: 'bold', marginBottom: '5px', display: 'block',
     };
     warning.classList.add(CSS_CENSORED_WARNING_CLASS);
@@ -103,7 +92,6 @@
 const hideWarning = (censoredMessageElement) => {
     const censoredMessage = censoredMessageElement.parentNode.querySelector(`.${CSS_CENSORED_WARNING_CLASS}`);
     if (censoredMessage) censoredMessage.remove();
->>>>>>> 3d653d32
 }
 
 /**
@@ -112,23 +100,12 @@
  * @param {Element} censoredMessageElement - The DOM element that represents the censored message.
  * @return {boolean} Returns true if a censorship warning is found, otherwise false.
  */
-<<<<<<< HEAD
-function hasCensorshipWarning(censoredMessageElement) {
-    if (!censoredMessageElement || !censoredMessageElement.parentNode) return false;
-
-    const previousElement = censoredMessageElement.previousSibling;
-    if (
-        previousElement &&
-        previousElement.classList && previousElement.classList.contains(CSS_CENSORED_WARNING_CLASS)
-    ) {
-=======
 function hasCensorshipWarning(censoredMessageElement, manual) {
     if (manual) return manual;
     if (!censoredMessageElement || !censoredMessageElement.parentNode) return false;
 
     const previousElement = censoredMessageElement.previousSibling;
     if (previousElement && previousElement.classList && previousElement.classList.contains(CSS_CENSORED_WARNING_CLASS)) {
->>>>>>> 3d653d32
         return true;
     }
 
@@ -222,25 +199,13 @@
         const assistantMessage = messages[i + 1];
 
         if (userMessage?.role === "user" && assistantMessage?.role === "assistant") {
-<<<<<<< HEAD
-            const index = i === 0 ? 0 : i / 2;
-=======
             const index = i === 0 ? 0 : i % 2;
->>>>>>> 3d653d32
             chatBubbleList[index].innerText = assistantMessage.content;
             if (assistantMessage.censored === true) {
                 showWarning(chatBubbleList[index]);
             }
 
-<<<<<<< HEAD
-            if (
-                chatBubbleList[index].parentElement &&
-                chatBubbleList[index].parentElement.previousElementSibling &&
-                chatBubbleList[index].parentElement?.previousElementSibling.firstElementChild
-            ) {
-=======
             if (chatBubbleList[index].parentElement && chatBubbleList[index].parentElement.previousElementSibling && chatBubbleList[index].parentElement?.previousElementSibling.firstElementChild) {
->>>>>>> 3d653d32
                 chatBubbleList[index].parentElement.previousElementSibling.firstElementChild.innerText = userMessage.content;
             } else {
                 console.warn("Chat HTML tree could be modified.")
@@ -251,8 +216,6 @@
 
 
 /**
-<<<<<<< HEAD
-=======
  * Represents the identifier for the action icon related to an "external regenerate" operation.
  * This constant defines a specific string value that may be used to identify or handle
  * actions associated with regenerating external resources or processes.
@@ -323,7 +286,6 @@
 
 
 /**
->>>>>>> 3d653d32
  * This event listener is designed to restore censored chat messages from
  * local storage and reapply them dynamically to the chat interface in
  * the event of changes to the DOM. The observer is particularly focused on:
@@ -351,8 +313,6 @@
         if (messages.length > 0) {
             restoreCensoredMessages(messages);
             console.log(`💬 Chat [${chatId}] restored.`);
-<<<<<<< HEAD
-=======
         }
 
         const chatBubbles = document.getElementsByClassName(chatBubbleSelector.join(" "));
@@ -362,16 +322,11 @@
             // These buttons serve as interactive elements for external system integrations, enabling streamlined interaction and additional capabilities (e.g., handling censorship-related logic).
             // By looping through all DOM elements identified as chat bubbles, this function ensures a comprehensive enhancement of the UI, effectively improving user accessibility and feature distribution.
             increaseControlsUi(chatBubbles);
->>>>>>> 3d653d32
             observer.disconnect();
         }
     });
 
-<<<<<<< HEAD
-    observer.observe(document.body, { childList: true, subtree: true });
-=======
     observer.observe(document.body, {childList: true, subtree: true});
->>>>>>> 3d653d32
 });
 
 /**
@@ -417,9 +372,6 @@
 
     console.log("🚀 Censorship detected in DeepSeek:", event.data.content);
 
-<<<<<<< HEAD
-    const chatBubbleList = document.getElementsByClassName(chatBubbleSelector.join(" "));
-=======
     /**
      * Represents a collection of chat bubble elements retrieved from the DOM.
      *
@@ -446,7 +398,6 @@
      * either a valid integer or undefined.
      */
     const chatBubbles = Array.from(bubbles).slice(0, event.data.index + 1 || bubbles.length);
->>>>>>> 3d653d32
 
 
     /**
@@ -468,30 +419,16 @@
             role: 'user',
             content: cleanText(bubble?.parentElement?.previousElementSibling?.firstElementChild?.textContent?.trim() || ""),
         }, {
-<<<<<<< HEAD
-            role: 'assistant',
-            content: cleanText(bubble.innerText),
-            censored: hasCensorshipWarning(bubble),
-=======
             role: 'assistant', content: cleanText(bubble.innerText), censored: hasCensorshipWarning(bubble, event.data.manual),
->>>>>>> 3d653d32
         }]
     });
     const promptsFlatten = prompts.flat(Infinity);
 
-<<<<<<< HEAD
-    const censoredMessageElement = chatBubbleList[chatBubbleList.length - 1];
-    const currentBubbleInnerText = censoredMessageElement.innerText;
-
-    // leave a collection element to redefine original element
-    chatBubbleList[chatBubbleList.length - 1].innerText = "🔄 Checking censorship is running...";
-=======
     const censoredMessageElement = chatBubbles[chatBubbles.length - 1];
     const currentBubbleInnerText = censoredMessageElement.innerText;
 
     // leave a collection element to redefine original element
     chatBubbles[chatBubbles.length - 1].innerText = "🔄 Checking censorship is running...";
->>>>>>> 3d653d32
 
 
     // Focuses on sending a message to the Chrome extension runtime.
@@ -510,22 +447,6 @@
         action: "checkCensorship",
         content: event.data.content,
         history: promptsFlatten,
-<<<<<<< HEAD
-    }, async (response) => {
-        if (response && response.replacement) {
-            showWarning(chatBubbleList[chatBubbleList.length - 1]);
-            chatBubbleList[chatBubbleList.length - 1].innerText = response.replacement;
-            saveHistory([
-                ...promptsFlatten.slice(0, -1),
-                {
-                    role: "assistant",
-                    content: response.replacement,
-                    censored: true,
-                }
-            ]);
-        } else {
-            chatBubbleList[chatBubbleList.length - 1].innerText = currentBubbleInnerText;
-=======
         manual: event.data.manual || false
     }, async (response) => {
         if (response && response.replacement) {
@@ -541,7 +462,6 @@
             // chatBubbles[chatBubbles.length - 1].innerText = currentBubbleInnerText;
             hideWarning(chatBubbles[chatBubbles.length - 1]);
             appendExternalAiButton(chatBubbles[chatBubbles.length - 1])
->>>>>>> 3d653d32
             saveHistory(promptsFlatten);
             console.log('No response from runtime.')
         }
