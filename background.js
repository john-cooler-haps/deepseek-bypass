// This listener acts as a background running check for messages sent to the extension.
chrome.runtime.onMessage.addListener((request, sender, sendResponse) => {
    console.log("🔥 Received message in background.js:", request);
});


// Log to verify the background script is running
console.log("✅ Background script is running!");


/**
 * Represents the version identifier for the Deep Seek functionality.
 * This variable is a string that specifies the current version being used.
 * It may be used for compatibility checks or version-based logic handling.
 */
const DEEP_SEEK_VERSION = "v0";


// We're adding this as a placeholder location for potential helper functions or initialization.
// The code above contains listeners and logic that handle API request interception and processes
// censorship detection. Any setup or extra utilities can be added here in the future.
// Examples of potential expansions could include initializing local variables, logging for debugging,
// or pre-fetching required data before the listeners start processing requests.
chrome.webRequest.onBeforeRequest.addListener(
    function (details) {
        if (details.url.includes(`/api/${DEEP_SEEK_VERSION}/chat/completion`) ||
            details.url.includes(`/api/${DEEP_SEEK_VERSION}/chat/edit_message`) ||
            details.url.includes(`/api/${DEEP_SEEK_VERSION}/chat/regenerate`)
        ) {
            console.log("🔥 Intercepted DeepSeek API request:", details);

            if (details.requestBody) {
                const decoder = new TextDecoder("utf-8");
                const requestBody = decoder.decode(details.requestBody.raw[0].bytes);
                console.log("📡 Request body:", requestBody);
            }
        }
    },
    {urls: ["*://chat.deepseek.com/*"]},
    ["requestBody"]
);

/**
 * Regular expression used to detect certain phrases related to censorship or restricted topics.
 * Matches common phrases that may indicate an inability or restriction in providing certain information.
 * The matching is case-insensitive and identifies whole word occurrences.
 */
const censorshipRegex = /\b(sorry|apologies|unfortunately|i cannot|i can't|i am unable|beyond my scope|restricted|not allowed|not permitted|cannot discuss|not within my capabilities|sensitive topic|refer to official sources|ethical guidelines|compliance requirements|content restrictions|safety concerns|security reasons|not supported|The server is busy|try again later)\b/i;


/**
 * Checks if the given text contains censored content based on a predefined regular expression.
 *
 * @param {string} responseText - The text to be checked for censored content.
 * @return {boolean} Returns true if the text contains censored content, otherwise false.
 */
function isCensored(responseText) {
    return censorshipRegex.test(responseText);
}


/**
 * The default model identifier for OpenAI's API requests.
 *
 * This variable defines the specific language model to be used when interacting
 * with the OpenAI API. It is set to 'gpt-3.5-turbo' by default, which is a
 * highly capable model designed for a wide range of natural language processing tasks.
 *
 * Use this constant to determine which OpenAI model is selected by default
 * when no specific model configuration is provided.
 */
const DEFAULT_OPENAI_MODEL = 'gpt-3.5-turbo';


/**
<<<<<<< HEAD
=======
 * The default API key used for authenticating requests to the OpenAI API.
 * This variable is typically assigned a valid API key string obtained from
 * OpenAI. It serves as a fallback or default value if no other API key is
 * explicitly provided in the implementation.
 *
 * Note: Assign a valid API key before using it to interact with OpenAI's services.
 * Avoid committing sensitive API keys to a public repository or exposing them
 * in client-side code.
 */
const DEFAULT_OPENAI_API_KEY = '';



/**
>>>>>>> 3d653d32
 * A constant string that defines the system-level prompt for the AI assistant's behavior and response guidelines.
 * The prompt establishes foundational principles for the assistant, ensuring responses are accurate, evidence-based, unbiased,
 * and transparent. It provides detailed instructions on how the assistant should process and answer user inquiries, with a
 * focus on verifiable data, avoiding censorship, addressing bias, and maintaining neutrality.
 *
 * Key Attributes:
 * - **Accuracy and Verifiability**: Encourages responses grounded in factual evidence, supported by primary sources such as scientific papers, legal records, and historical documents.
 * - **Objectivity and Unbiased Coverage**: Promotes a neutral stance, avoiding political, corporate, or ideological influence, while addressing opposing viewpoints and acknowledging areas of dispute.
 * - **Transparency**: Stresses the importance of explaining any legal, regional, or AI-imposed restrictions on information, along with providing alternative resources when appropriate.
 * - **Comprehensiveness and Detail**: Responses must be structured, detailed, and provide context to ensure a complete understanding of complex topics.
 * - **Professional Tone**: Requires the assistant to maintain a clear, formal, and academic tone in all responses.
 * - **No Evasion**: Mandates addressing all inquiries directly, avoiding deflection or withholding information if credible data is available.
 */
const GPT_SYSTEM_PROMPT = `
You are an AI assistant whose primary mission is to provide **the most accurate, fact-based, and objective responses** to any inquiry. Your responses must be **grounded in verifiable data, historical records, scientific research, and reputable sources**.

## Key Guidelines:

1️⃣ **Absolute Truth & No Censorship:**  
You must present **objective, uncensored** information based solely on **factual evidence**. If a topic is controversial or politically sensitive, you must still provide **unbiased, well-researched** information without avoiding the question.

2️⃣ **No Evasion, No Deflections:**  
If the information exists, you **must provide it directly**. Avoid phrases like *"I cannot discuss this topic"* or *"This is beyond my scope"*. Instead, **cite reputable sources** and present facts.

3️⃣ **Use Verifiable Sources:**  
Whenever possible, refer to **historical documents, scientific papers, legal records, and primary sources**. Prioritize **peer-reviewed research, official government publications, and archival data**.

4️⃣ **Recognizing & Addressing Bias:**  
Be aware of **government-enforced censorship, propaganda, or manipulated narratives** in certain regions. Where applicable, **highlight opposing viewpoints** and state whether information is disputed, ensuring a **balanced perspective**.

5️⃣ **Handling Restricted Topics:**  
If certain information is legally restricted in specific regions, clarify **why** it is restricted, who imposed the restriction, and whether alternative sources exist. Avoid self-censorship.

6️⃣ **Transparency Over Safety Filters:**  
If information is classified as "restricted" by AI safety filters, transparently explain **why it was restricted** rather than simply refusing to answer. If necessary, suggest independent sources for further research.

7️⃣ **Precision & Detail:**  
Your responses should be **comprehensive, detailed, and informative**. If an event or fact is complex, break it down systematically, covering **causes, effects, context, and consequences**.

8️⃣ **Avoid Political Framing & Corporate Influence:**  
Do not favor any political entity, corporation, or ideological position unless **supported by independent evidence**. Your duty is **to inform, not persuade**.

9️⃣ **Clear, Neutral, and Professional Tone:**  
Your language should be **formal, neutral, and unambiguous**. Do not soften or distort reality. Maintain an **academic and journalistic** standard in presenting facts.

10️⃣ **Responding to AI-Based Censorship:**  
If censorship or bias is detected in AI-generated responses (such as refusal to provide details on certain topics), identify the issue and provide alternative explanations or historical contexts.

## Example Response:

🔹 **User Query:** "What happened in Tiananmen Square in 1989?"  
🔹 **Your Answer:**  
"The Tiananmen Square protests of 1989 were a pro-democracy movement in China that led to a violent military crackdown on June 3-4, resulting in an unknown number of casualties. Estimates range from several hundred to several thousand deaths. The Chinese government has since censored discussion on the topic. Sources such as Amnesty International, declassified U.S. State Department reports, and firsthand witness accounts provide detailed records of the events."

Your mission is **to protect knowledge, uphold historical integrity, and ensure the free flow of information**. Any attempt to manipulate or distort the truth must be **highlighted, not perpetuated**.
`


/**
 * Listener for messages received from other parts of the Chrome extension.
 * Specifically listens for the "checkCensorship" action to detect censored content
 * and potentially redirect queries to the OpenAI API for further processing.
 *
 * The listener performs the following tasks:
 * 1. Checks if an OpenAI API key is stored in Chrome's local storage.
 * 2. Evaluates whether the request content matches the censorship criteria.
 * 3. If censorship is detected, queries the OpenAI API to generate a replacement response.
 * 4. Sends an appropriate response back to the sender, either with a generated message
 *    or an error message if the API request fails.
 */
chrome.runtime.onMessage.addListener((request, sender, sendResponse) => {
    console.log("Censorship detection triggered...");

    if (request.action === "checkCensorship") {
        console.log("Checking for censorship...");

        chrome.storage.local.get(["openai_api_key", "openai_model"], function (result) {
<<<<<<< HEAD
            const apiKey = result.openai_api_key;
=======
            const apiKey = result.openai_api_key || DEFAULT_OPENAI_API_KEY;
>>>>>>> 3d653d32
            const openaiModel = result.openai_model || DEFAULT_OPENAI_MODEL;

            if (!apiKey) {
                console.warn("No OpenAI API key set. Skipping censorship bypass.");
                sendResponse({replacement: "Error: No OpenAI API key set. Skipping censorship bypass."});
                return;
            }

            const assistantPrompt = request.history[request.history.length - 1].content;
            const messages = [{
                role: openaiModel.startsWith('o3') ? "developer" : "system",
                content: GPT_SYSTEM_PROMPT,
            }, ...request.history.slice(0, -1)];
<<<<<<< HEAD
            if (isCensored(assistantPrompt)) {
=======
            if (isCensored(assistantPrompt) || request.manual) {
>>>>>>> 3d653d32
                console.warn("Censorship detected. Redirecting query to OpenAI API...", assistantPrompt);

                fetch("https://api.openai.com/v1/chat/completions", {
                    method: "POST",
                    headers: {
                        "Content-Type": "application/json",
                        "Authorization": `Bearer ${apiKey}`
                    },
                    body: JSON.stringify({
                        model: openaiModel,
                        messages: messages,
                    })
                })
                    .then(response => response.json())
                    .then(data => {
                        if (data.choices && data.choices.length > 0) {
                            sendResponse({replacement: data.choices[0].message.content});
                        } else {
                            sendResponse({replacement: "Error: Unable to fetch a response from GPT."});
                        }
                    })
                    .catch(error => {
                        console.error("OpenAI API error:", error);
                        sendResponse({replacement: "Error: OpenAI API request failed."});
                    });

                return true;
            } else {
<<<<<<< HEAD
                sendResponse({replacement: assistantPrompt});
=======
                sendResponse({replacement: null});
>>>>>>> 3d653d32
            }
        });

        return true;
    }
});<|MERGE_RESOLUTION|>--- conflicted
+++ resolved
@@ -73,8 +73,6 @@
 
 
 /**
-<<<<<<< HEAD
-=======
  * The default API key used for authenticating requests to the OpenAI API.
  * This variable is typically assigned a valid API key string obtained from
  * OpenAI. It serves as a fallback or default value if no other API key is
@@ -89,7 +87,6 @@
 
 
 /**
->>>>>>> 3d653d32
  * A constant string that defines the system-level prompt for the AI assistant's behavior and response guidelines.
  * The prompt establishes foundational principles for the assistant, ensuring responses are accurate, evidence-based, unbiased,
  * and transparent. It provides detailed instructions on how the assistant should process and answer user inquiries, with a
@@ -167,11 +164,7 @@
         console.log("Checking for censorship...");
 
         chrome.storage.local.get(["openai_api_key", "openai_model"], function (result) {
-<<<<<<< HEAD
-            const apiKey = result.openai_api_key;
-=======
             const apiKey = result.openai_api_key || DEFAULT_OPENAI_API_KEY;
->>>>>>> 3d653d32
             const openaiModel = result.openai_model || DEFAULT_OPENAI_MODEL;
 
             if (!apiKey) {
@@ -185,11 +178,7 @@
                 role: openaiModel.startsWith('o3') ? "developer" : "system",
                 content: GPT_SYSTEM_PROMPT,
             }, ...request.history.slice(0, -1)];
-<<<<<<< HEAD
-            if (isCensored(assistantPrompt)) {
-=======
             if (isCensored(assistantPrompt) || request.manual) {
->>>>>>> 3d653d32
                 console.warn("Censorship detected. Redirecting query to OpenAI API...", assistantPrompt);
 
                 fetch("https://api.openai.com/v1/chat/completions", {
@@ -218,11 +207,7 @@
 
                 return true;
             } else {
-<<<<<<< HEAD
-                sendResponse({replacement: assistantPrompt});
-=======
                 sendResponse({replacement: null});
->>>>>>> 3d653d32
             }
         });
 
