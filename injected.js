(function () {

    /**
     * A backup reference to the native XMLHttpRequest constructor provided by the browser.
     * This variable stores the original implementation of XMLHttpRequest before any potential
     * overrides or modifications are applied to it. It can be used to restore or reference
     * the unmodified behavior of XMLHttpRequest when custom logic is applied elsewhere.
     *
     * This variable is typically useful in scenarios where XMLHttpRequest needs to be extended
     * or monkey-patched, but the original behavior needs to be preserved for fallback or debugging.
     *
     * @type {XMLHttpRequest}
     */
    const originalXHR = window.XMLHttpRequest;


    /**
     * The XMLHttpRequest object is used to interact with servers. It provides an easy way to retrieve data from URLs
     * without having to do a full page refresh. This makes it a cornerstone of AJAX (Asynchronous JavaScript and XML).
     *
     * Key Features:
     * - Supports both synchronous and asynchronous requests.
     * - Can retrieve any type of data, including XML, JSON, HTML, and plain text.
     * - Can send data to a server and retrieve a response.
     *
     * Properties:
     * - readyState: Returns the state of the XMLHttpRequest (0: UNSENT, 1: OPENED, 2: HEADERS_RECEIVED, 3: LOADING, 4: DONE).
     * - response: Returns the response received from the server (can be ArrayBuffer, Blob, Document, JSON object, or string).
     * - responseText: Returns the response as a string.
     * - responseType: Defines the type of data expected from the server ('', 'text', 'json', 'document', 'blob', etc.).
     * - responseXML: Returns the server's response as an XML Document object (assuming the response is well-formed XML).
     * - status: Returns the HTTP status code of the response (e.g., 200 for "OK").
     * - statusText: Returns the HTTP status message (e.g., "OK" or "Not Found").
     * - timeout: The time in milliseconds a request can take before being automatically terminated.
     * - withCredentials: Indicates whether or not cross-site Access-Control requests should be made using credentials.
     *
     * Methods:
     * - open(method, url, async, user, password): Initializes a new request or reinitializes an existing one.
     * - send(body): Sends the request to the server, optionally including a request body.
     * - setRequestHeader(name, value): Sets the value of an HTTP request header.
     * - getResponseHeader(header): Returns the string of the requested header from the response.
     * - getAllResponseHeaders(): Returns all the response headers as a string.
     * - abort(): Aborts the request if it has already been sent.
     *
     * Events:
     * - onreadystatechange: Fired whenever the readyState property changes.
     * - onload: Fired when the request is completed successfully.
     * - onerror: Fired when the request fails.
     * - ontimeout: Fired when the request times out.
     * - onprogress: Fired periodically as the downloading progresses.
     * - onabort: Fired when the request has been aborted.
     *
     * Compatibility:
     * - Widely supported in most modern browsers, with some differences in behavior between them.
     * - Works in a variety of environments, including web browsers and some Node.js libraries.
     */
    window.XMLHttpRequest = class extends originalXHR {
        constructor() {
            super();
            this.addEventListener("readystatechange", function () {
                if (this.readyState === 4 && (
                    this.responseText.includes('"finish_reason":"content_filter"') ||
<<<<<<< HEAD
=======
                    this.responseText.includes('"finish_reason":"stop"') ||
>>>>>>> 3d653d32
                    this.responseText.includes('"delta":{"content":"The server is busy.')
                )) {
                    console.warn("🚨 Censorship detected in XHR response!");
                    window.postMessage({
                        type: "DEEPSEEK_CENSORSHIP",
                        content: this.responseText
                    }, "*");
                }
            });
        }
    };


    /**
     * A reference to the native `fetch` method from the `window` object.
     *
     * This variable holds the original implementation of the `fetch` function,
     * allowing it to be used or restored if the global `fetch` method is overridden or modified.
     *
     * Generally utilized in scenarios where custom wrappers or polyfills are applied,
     * but access to the unaltered `fetch` is still required.
     *
     * @type {Function}
     */
    const originalFetch = window.fetch;


    /**
     * The global `fetch` method is used to make network requests. It provides a
     * modern, promise-based interface to retrieve resources, such as files, API
     * endpoints, or data over HTTP.
     *
     * The `fetch` method initiates the request and returns a Promise that resolves
     * to the `Response` object representing the response to the request. The
     * response may contain the resource data or error details, depending on the
     * outcome of the request.
     *
     * Key Features:
     * - Supports HTTP methods like GET, POST, PUT, DELETE, and more.
     * - Allows custom request headers to be set.
     * - Works with various types of payloads, including JSON, text, and FormData.
     * - Provides streaming responses for large datasets or files.
     *
     * Limitations:
     * - Does not throw an error for HTTP response statuses like 404 or 500. Instead,
     *   you must manually check the `Response.ok` property to handle such cases.
     * - Requires handling of network errors (e.g., DNS failure) via promise rejection.
     *
     * @param {string} input - The resource URL to fetch.
     * @param {Object} [init] - An optional configuration object with settings like
     * request method, headers, body, and other options.
     * @returns {Promise<Response>} A Promise that resolves with the `Response` object
     * once the request is completed.
     *
     * Note: This function is available natively in modern browsers and may require
     * polyfills in older environments.
     */
    window.fetch = async function (...args) {
        const response = await originalFetch(...args);
        const clonedResponse = response.clone();
        try {
            const text = await clonedResponse.text();
            if (
                text.includes('"finish_reason":"content_filter"') ||
<<<<<<< HEAD
=======
                text.includes('"finish_reason":"stop"') ||
>>>>>>> 3d653d32
                text.includes('"delta":{"content":"The server is busy.')
            ) {
                console.warn("🚨 Censorship detected in Fetch response!");
                window.postMessage({
                    type: "DEEPSEEK_CENSORSHIP",
                    content: text
                }, "*");
            }
        } catch (err) {
            console.error("❌ Fetch response error:", err);
        }
        return response;
    };

    console.log("✅ DeepSeek AJAX & Fetch interception activated!");
})();<|MERGE_RESOLUTION|>--- conflicted
+++ resolved
@@ -60,10 +60,7 @@
             this.addEventListener("readystatechange", function () {
                 if (this.readyState === 4 && (
                     this.responseText.includes('"finish_reason":"content_filter"') ||
-<<<<<<< HEAD
-=======
                     this.responseText.includes('"finish_reason":"stop"') ||
->>>>>>> 3d653d32
                     this.responseText.includes('"delta":{"content":"The server is busy.')
                 )) {
                     console.warn("🚨 Censorship detected in XHR response!");
@@ -128,10 +125,7 @@
             const text = await clonedResponse.text();
             if (
                 text.includes('"finish_reason":"content_filter"') ||
-<<<<<<< HEAD
-=======
                 text.includes('"finish_reason":"stop"') ||
->>>>>>> 3d653d32
                 text.includes('"delta":{"content":"The server is busy.')
             ) {
                 console.warn("🚨 Censorship detected in Fetch response!");
